package main

import (
	"fmt"
	"os"
	"time"

	"github.com/layer5io/gokit/logger"
<<<<<<< HEAD
	"github.com/layer5io/gokit/utils"
=======
>>>>>>> cde18a09
	"github.com/layer5io/meshery-kuma/api/grpc"
	"github.com/layer5io/meshery-kuma/internal/config"
	"github.com/layer5io/meshery-kuma/internal/tracing"
	"github.com/layer5io/meshery-kuma/kuma"
)

var (
	serviceName    = "kuma-adaptor"
	configProvider = "local"
	kubeConfigPath = fmt.Sprintf("%s/.kube/config", utils.GetHome())
)

<<<<<<< HEAD
// main is the entrypoint of the adaptor
=======
// main is the entrypoint of the adapter
>>>>>>> cde18a09
func main() {

	// Initialize Logger instance
	log, err := logger.New(serviceName)
	if err != nil {
		fmt.Println("Logger Init Failed", err.Error())
		os.Exit(1)
	}

	// Initialize application specific configs and dependencies
	// App and request config
	cfg, err := config.New(configProvider)
	if err != nil {
		log.Err("Config Init Failed", err.Error())
		os.Exit(1)
	}
	service := &grpc.Service{}
	_ = cfg.Server(&service)
	cfg.SetKey("kube-config-path", kubeConfigPath)

	// Initialize Tracing instance
	tracer, err := tracing.New(service.Name, service.TraceURL)
	if err != nil {
		log.Err("Tracing Init Failed", err.Error())
		os.Exit(1)
	}

	// Initialize Handler intance
	handler := kuma.New(cfg, log)
	handler = kuma.AddLogger(log, handler)
	service.Handler = handler
	service.Channel = make(chan interface{}, 100)
	service.StartedAt = time.Now()

	// Server Initialization
<<<<<<< HEAD
	log.Info(fmt.Sprintf("Adaptor Started at: %s", service.Port))
=======
	log.Info(fmt.Sprintf("adapter Started at: %s", service.Port))
>>>>>>> cde18a09
	err = grpc.Start(service, tracer)
	if err != nil {
		log.Err("adapter crashed!!", err.Error())
		os.Exit(1)
	}
}<|MERGE_RESOLUTION|>--- conflicted
+++ resolved
@@ -6,10 +6,7 @@
 	"time"
 
 	"github.com/layer5io/gokit/logger"
-<<<<<<< HEAD
 	"github.com/layer5io/gokit/utils"
-=======
->>>>>>> cde18a09
 	"github.com/layer5io/meshery-kuma/api/grpc"
 	"github.com/layer5io/meshery-kuma/internal/config"
 	"github.com/layer5io/meshery-kuma/internal/tracing"
@@ -22,11 +19,7 @@
 	kubeConfigPath = fmt.Sprintf("%s/.kube/config", utils.GetHome())
 )
 
-<<<<<<< HEAD
 // main is the entrypoint of the adaptor
-=======
-// main is the entrypoint of the adapter
->>>>>>> cde18a09
 func main() {
 
 	// Initialize Logger instance
@@ -62,11 +55,7 @@
 	service.StartedAt = time.Now()
 
 	// Server Initialization
-<<<<<<< HEAD
 	log.Info(fmt.Sprintf("Adaptor Started at: %s", service.Port))
-=======
-	log.Info(fmt.Sprintf("adapter Started at: %s", service.Port))
->>>>>>> cde18a09
 	err = grpc.Start(service, tracer)
 	if err != nil {
 		log.Err("adapter crashed!!", err.Error())
