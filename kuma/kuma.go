--- conflicted
+++ resolved
@@ -84,21 +84,12 @@
 			_, err := hh.RunSMITest(adapter.SMITestOptions{
 				Ctx:         context.TODO(),
 				OperationID: ee.Operationid,
-<<<<<<< HEAD
 				Manifest:    string(operations[opReq.OperationName].Templates[0]),
 				Namespace:   "meshery",
 				Labels: map[string]string{
 					"kuma.io/gateway": "enabled",
 				},
 				Annotations: make(map[string]string),
-=======
-				Manifest:    SMIManifest,
-				Namespace:   "meshery",
-				Labels:      make(map[string]string),
-				Annotations: map[string]string{
-					"kuma.io/sidecar-injection": "enabled",
-				},
->>>>>>> 93984254
 			})
 			if err != nil {
 				e.Summary = fmt.Sprintf("Error while %s %s test", status.Running, name)
