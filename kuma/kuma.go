--- conflicted
+++ resolved
@@ -2,16 +2,9 @@
 
 import (
 	"context"
-<<<<<<< HEAD
 	"io/ioutil"
 
 	"gopkg.in/yaml.v2"
-=======
-	"fmt"
-	"io/ioutil"
-	"os/user"
-
->>>>>>> cde18a09
 	"k8s.io/client-go/kubernetes"
 	"k8s.io/client-go/rest"
 	"k8s.io/client-go/tools/clientcmd"
@@ -39,13 +32,9 @@
 	log     logger.Handler
 	channel *chan interface{}
 
-<<<<<<< HEAD
 	kubeClient     *kubernetes.Clientset
 	kubeConfigPath string
 	smiChart       string
-=======
-	kubeClient *kubernetes.Clientset
->>>>>>> cde18a09
 }
 
 // New initializes email handler.
@@ -60,14 +49,9 @@
 func (h *handler) CreateInstance(kubeconfig []byte, contextName string, ch *chan interface{}) error {
 
 	h.channel = ch
-<<<<<<< HEAD
 	h.kubeConfigPath = h.config.GetKey("kube-config-path")
 
 	config, err := h.clientConfig(kubeconfig, contextName)
-=======
-
-	config, err := clientConfig(kubeconfig, contextName)
->>>>>>> cde18a09
 	if err != nil {
 		return ErrClientConfig(err)
 	}
@@ -84,11 +68,7 @@
 }
 
 // configClient creates a config client
-<<<<<<< HEAD
 func (h *handler) clientConfig(kubeconfig []byte, contextName string) (*rest.Config, error) {
-=======
-func clientConfig(kubeconfig []byte, contextName string) (*rest.Config, error) {
->>>>>>> cde18a09
 	if len(kubeconfig) > 0 {
 		ccfg, err := clientcmd.Load(kubeconfig)
 		if err != nil {
@@ -97,11 +77,7 @@
 		if contextName != "" {
 			ccfg.CurrentContext = contextName
 		}
-<<<<<<< HEAD
 		err = writeKubeconfig(kubeconfig, contextName, h.kubeConfigPath)
-=======
-		err = writeKubeconfig(kubeconfig, contextName)
->>>>>>> cde18a09
 		if err != nil {
 			return nil, err
 		}
@@ -111,11 +87,7 @@
 }
 
 // writeKubeconfig creates kubeconfig in local container
-<<<<<<< HEAD
 func writeKubeconfig(kubeconfig []byte, contextName string, path string) error {
-=======
-func writeKubeconfig(kubeconfig []byte, contextName string) error {
->>>>>>> cde18a09
 
 	yamlConfig := models.Kubeconfig{}
 	err := yaml.Unmarshal(kubeconfig, &yamlConfig)
@@ -130,16 +102,7 @@
 		return err
 	}
 
-<<<<<<< HEAD
 	err = ioutil.WriteFile(path, d, 0600)
-=======
-	user, err := user.Current()
-	if err != nil {
-		return err
-	}
-
-	err = ioutil.WriteFile(fmt.Sprintf("%s/.kube/config", user.HomeDir), d, 0600)
->>>>>>> cde18a09
 	if err != nil {
 		return err
 	}
