--- conflicted
+++ resolved
@@ -84,8 +84,4 @@
 		}
 		time.Sleep(500 * time.Millisecond)
 	}
-<<<<<<< HEAD
-	return nil
-=======
->>>>>>> cde18a09
 }