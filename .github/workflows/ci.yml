--- conflicted
+++ resolved
@@ -102,11 +102,7 @@
       uses: actions/setup-go@v1
       with:
         go-version: ${{ secrets.GO_VERSION }}
-<<<<<<< HEAD
-    - run: GOPROXY=direct GOSUMDB=off GO111MODULE=on go build 
-=======
     - run: GOPROXY=direct GOSUMDB=off GO111MODULE=on go build
->>>>>>> 94e0e66a
     # - name: build ctl
     #   uses: "cedrickring/golang-action@1.3.0"
     #   with:
