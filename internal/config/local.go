--- conflicted
+++ resolved
@@ -1,12 +1,6 @@
 package config
 
 import (
-<<<<<<< HEAD
-=======
-	"fmt"
-	"os"
-
->>>>>>> cde18a09
 	"github.com/layer5io/gokit/utils"
 )
 
@@ -40,11 +34,7 @@
 	d := fmt.Sprintf(`{
 		"name":    "kuma-adapter",
 		"port":    "10007",
-<<<<<<< HEAD
-		"traceurl": " ",
-=======
 		"traceurl": "%s",
->>>>>>> cde18a09
 		"version": "v1.0.0"
 	}`, os.Getenv("TRACING_ENDPOINT"))
 	return utils.Unmarshal(d, result)
