package build

import (
	"encoding/json"
	"fmt"
	"io"
	"os"
	"path/filepath"
	"strings"

	"github.com/layer5io/meshery-adapter-library/adapter"
	"github.com/layer5io/meshkit/utils"
	"github.com/layer5io/meshkit/utils/manifests"
	smp "github.com/layer5io/service-mesh-performance/spec"
)

var DefaultGenerationMethod string
var DefaultGenerationURL string
var LatestVersion string
var WorkloadPath string
var MeshModelPath string
var AllVersions []string

<<<<<<< HEAD
const Component = "Kuma"

=======
>>>>>>> 1275dbd5
var Meshmodelmetadata = make(map[string]interface{})

var MeshModelConfig = adapter.MeshModelConfig{ //Move to build/config.go
	Category:    "Orchestration & Management",
	SubCategory: "Service Mesh",
	Metadata:    Meshmodelmetadata,
}

// NewConfig creates the configuration for creating components
func NewConfig(version string) manifests.Config {
	return manifests.Config{
		Name:        smp.ServiceMesh_Type_name[int32(smp.ServiceMesh_KUMA)],
		Type:        Component,
		MeshVersion: version,
		CrdFilter: manifests.NewCueCrdFilter(manifests.ExtractorPaths{
			NamePath:    "spec.names.kind",
			IdPath:      "spec.names.kind",
			VersionPath: "spec.versions[0].name",
			GroupPath:   "spec.group",
			SpecPath:    "spec.versions[0].schema.openAPIV3Schema.properties.spec"}, false),
		ExtractCrds: func(manifest string) []string {
			crds := strings.Split(manifest, "---")
			return crds
		},
	}
}
func init() {
	//Initialize Metadata including logo svgs
	f, _ := os.Open("./build/meshmodel_metadata.json")
	defer func() {
		if err := f.Close(); err != nil {
			fmt.Printf("Error closing file: %s\n", err)
		}
	}()
	byt, _ := io.ReadAll(f)

<<<<<<< HEAD
=======
func init() {
	//Initialize Metadata including logo svgs
	f, _ := os.Open("./build/meshmodel_metadata.json")
	defer func() {
		if err := f.Close(); err != nil {
			fmt.Printf("Error closing file: %s\n", err)
		}
	}()
	byt, _ := io.ReadAll(f)

>>>>>>> 1275dbd5
	_ = json.Unmarshal(byt, &Meshmodelmetadata)
	wd, _ := os.Getwd()
	WorkloadPath = filepath.Join(wd, "templates", "oam", "workloads")
	MeshModelPath = filepath.Join(wd, "templates", "meshmodel", "components")
	AllVersions, _ = utils.GetLatestReleaseTagsSorted("kumahq", "kuma")
	if len(AllVersions) == 0 {
		return
	}
	LatestVersion = AllVersions[len(AllVersions)-1]
	DefaultGenerationMethod = adapter.Manifests
	DefaultGenerationURL = "https://raw.githubusercontent.com/kumahq/kuma/" + LatestVersion + "/deployments/charts/kuma/crds/kuma.io_meshgatewayinstances.yaml"
}<|MERGE_RESOLUTION|>--- conflicted
+++ resolved
@@ -21,11 +21,8 @@
 var MeshModelPath string
 var AllVersions []string
 
-<<<<<<< HEAD
 const Component = "Kuma"
 
-=======
->>>>>>> 1275dbd5
 var Meshmodelmetadata = make(map[string]interface{})
 
 var MeshModelConfig = adapter.MeshModelConfig{ //Move to build/config.go
@@ -61,20 +58,6 @@
 		}
 	}()
 	byt, _ := io.ReadAll(f)
-
-<<<<<<< HEAD
-=======
-func init() {
-	//Initialize Metadata including logo svgs
-	f, _ := os.Open("./build/meshmodel_metadata.json")
-	defer func() {
-		if err := f.Close(); err != nil {
-			fmt.Printf("Error closing file: %s\n", err)
-		}
-	}()
-	byt, _ := io.ReadAll(f)
-
->>>>>>> 1275dbd5
 	_ = json.Unmarshal(byt, &Meshmodelmetadata)
 	wd, _ := os.Getwd()
 	WorkloadPath = filepath.Join(wd, "templates", "oam", "workloads")
